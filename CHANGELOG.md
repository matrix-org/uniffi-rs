--- conflicted
+++ resolved
@@ -8,13 +8,10 @@
 
 [All changes in [[UnreleasedVersion]]](https://github.com/mozilla/uniffi-rs/compare/v0.19.5...HEAD).
 
-<<<<<<< HEAD
-=======
 - Fix callback interface init signature in Rust scaffolding
 - Drop unused dependencies
 - Update to MSRV 1.61.0
 
->>>>>>> b6cd7199
 ## v0.19.5 - (_2022-08-29_)
 
 [All changes in v0.19.5](https://github.com/mozilla/uniffi-rs/compare/v0.19.4...v0.19.5).
