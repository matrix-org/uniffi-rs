[package]
name = "uniffi-fixture-regression-cdylib-dependency"
<<<<<<< HEAD
version = "0.19.2"
=======
version = "0.19.3"
>>>>>>> c1ee58be
authors = ["king6cong <king6cong@gmail.com>"]
edition = "2021"
license = "MPL-2.0"
publish = false

[lib]
crate-type = ["lib", "cdylib"]<|MERGE_RESOLUTION|>--- conflicted
+++ resolved
@@ -1,10 +1,6 @@
 [package]
 name = "uniffi-fixture-regression-cdylib-dependency"
-<<<<<<< HEAD
-version = "0.19.2"
-=======
 version = "0.19.3"
->>>>>>> c1ee58be
 authors = ["king6cong <king6cong@gmail.com>"]
 edition = "2021"
 license = "MPL-2.0"
