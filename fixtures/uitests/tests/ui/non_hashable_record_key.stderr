--- conflicted
+++ resolved
@@ -1,13 +1,8 @@
 error[E0425]: cannot find function `get_dict` in this scope
   --> $OUT_DIR[uniffi_uitests]/records.uniffi.rs
    |
-<<<<<<< HEAD
-   |     <std::collections::HashMap<r#f32, r#u64> as uniffi::FfiConverter>::lower(r#get_dict())
-   |                                                                              ^^^^^^^^^^ not found in this scope
-=======
    |     <std::collections::HashMap<f32, u64> as uniffi::FfiConverter>::lower(r#get_dict())
    |                                                                          ^^^^^^^^^^ not found in this scope
->>>>>>> c1ee58be
 
 error[E0277]: the trait bound `f32: std::cmp::Eq` is not satisfied
   --> $OUT_DIR[uniffi_uitests]/records.uniffi.rs
@@ -50,13 +45,8 @@
 error[E0277]: the trait bound `f32: Hash` is not satisfied
   --> $OUT_DIR[uniffi_uitests]/records.uniffi.rs
    |
-<<<<<<< HEAD
-   |     <std::collections::HashMap<r#f32, r#u64> as uniffi::FfiConverter>::lower(r#get_dict())
-   |     ^^^^^^^^^^^^^^^^^^^^^^^^^^^^^^^^^^^^^^^^^^^^^^^^^^^^^^^^^^^^^^^^^^^^^^^^^^^^^^^^^^^^^^ the trait `Hash` is not implemented for `f32`
-=======
    |     <std::collections::HashMap<f32, u64> as uniffi::FfiConverter>::lower(r#get_dict())
    |     ^^^^^^^^^^^^^^^^^^^^^^^^^^^^^^^^^^^^^^^^^^^^^^^^^^^^^^^^^^^^^^^^^^^^^^^^^^^^^^^^^^ the trait `Hash` is not implemented for `f32`
->>>>>>> c1ee58be
    |
    = help: the following implementations were found:
              <i128 as Hash>
@@ -69,13 +59,8 @@
 error[E0277]: the trait bound `f32: std::cmp::Eq` is not satisfied
   --> $OUT_DIR[uniffi_uitests]/records.uniffi.rs
    |
-<<<<<<< HEAD
-   |     <std::collections::HashMap<r#f32, r#u64> as uniffi::FfiConverter>::lower(r#get_dict())
-   |     ^^^^^^^^^^^^^^^^^^^^^^^^^^^^^^^^^^^^^^^^^^^^^^^^^^^^^^^^^^^^^^^^^^^^^^^^^^^^^^^^^^^^^^ the trait `std::cmp::Eq` is not implemented for `f32`
-=======
    |     <std::collections::HashMap<f32, u64> as uniffi::FfiConverter>::lower(r#get_dict())
    |     ^^^^^^^^^^^^^^^^^^^^^^^^^^^^^^^^^^^^^^^^^^^^^^^^^^^^^^^^^^^^^^^^^^^^^^^^^^^^^^^^^^ the trait `std::cmp::Eq` is not implemented for `f32`
->>>>>>> c1ee58be
    |
    = help: the following implementations were found:
              <i128 as std::cmp::Eq>
