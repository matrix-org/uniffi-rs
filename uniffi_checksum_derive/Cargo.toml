[package]
name = "uniffi_checksum_derive"
<<<<<<< HEAD
version = "0.25.0"
=======
version = "0.25.1"
>>>>>>> b0ab2345
authors = ["Firefox Sync Team <sync-team@mozilla.com>"]
description = "a multi-language bindings generator for rust (checksum custom derive)"
documentation = "https://mozilla.github.io/uniffi-rs"
homepage = "https://mozilla.github.io/uniffi-rs"
repository = "https://github.com/mozilla/uniffi-rs"
license = "MPL-2.0"
edition = "2021"
keywords = ["ffi", "bindgen"]

[lib]
proc-macro = true

[dependencies]
quote = "1.0"
syn = { version = "2.0", features = ["derive", "parsing"] }

[features]
default = []
nightly = []<|MERGE_RESOLUTION|>--- conflicted
+++ resolved
@@ -1,10 +1,6 @@
 [package]
 name = "uniffi_checksum_derive"
-<<<<<<< HEAD
-version = "0.25.0"
-=======
 version = "0.25.1"
->>>>>>> b0ab2345
 authors = ["Firefox Sync Team <sync-team@mozilla.com>"]
 description = "a multi-language bindings generator for rust (checksum custom derive)"
 documentation = "https://mozilla.github.io/uniffi-rs"
